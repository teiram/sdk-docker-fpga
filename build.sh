#!/usr/bin/env bash

################################################################################
# Set variables
################################################################################
TAG_NAME="${TAG_NAME:=teiram/quartus}"
GIT_TAG_NAME="${GIT_TAG_NAME:=ghcr.io/teiram/quartus}"
VERSION=
BUILD_DATE=$(date -u +"%Y-%m-%dT%H:%M:%SZ")
INTEL_CDN=https://downloads.intel.com/akdlm/software/acdsinst
declare -a fileArray

################################################################################
# Display Help
################################################################################
usage() {
	echo "Quartus Prime Lite Container Builder."
	echo
	echo "Usage: build.sh [-v] [OPTION...]"
	echo "  -v    Quartus version to build."
	echo "        [13.0, 13.1, 17.0, 17.1, 18.1, 19.1, 20.1, 21.1, 22.1, 23.1]"
	echo
	echo " Main modes of operation:"
	echo "  -b    Build container using remote files."
	echo "  -p    Publish container to registry."
	echo "  -g    Publish container to GitHub registry."
	echo "  -d    Download files for local build."
	echo "  -l    Build container using local files."
	echo "  -c    Check local files integrity."
	echo "  -o    Build Base OS."
	echo
	echo " eg. build.sh -v23.1 -b"
	echo "     build.sh -vbase -o"
	echo
}

################################################################################
# Check for if command has 2 parameters
################################################################################
if [ $# -ne 2 ]; then
	usage
	exit 1
fi

################################################################################
# Main functions
################################################################################

# Check if a version was provided
checkVersion(){
	# Check Version
	if [ -z "$VERSION" ]; then
		echo "No version specified."
		exit 1
	fi
}

# Download files from Intel CDN
getfile(){
	echo "-> Downloading file from Intel CDN..."
	wget -qc --show-progress "$1" -O "$2"
	echo "Done."
}

# Build container using remote files..."
build() {
	checkVersion
	BUILD_PATH="quartus${VERSION}/remote"
	echo "Building container using remote files..."
    docker build --build-arg BUILD_VERSION="${VERSION}" --build-arg BUILD_DATE="${BUILD_DATE}" -t "${TAG_NAME}":"${VERSION}" --force-rm --compress "${BUILD_PATH}"
	echo "Done."
}

# Build container using local files.
build_local() {
	checkVersion
	BUILD_PATH="quartus${VERSION}/local"
	echo "Building container using local files..."
    docker build --build-arg BUILD_VERSION="${VERSION}" --build-arg BUILD_DATE="${BUILD_DATE}" -t "${TAG_NAME}":"${VERSION}" --force-rm --compress "${BUILD_PATH}"
	echo "Done."
}

# Build container using local files.
build_base() {
	checkVersion
	BUILD_PATH="quartus-base"
	echo "Building container using local files..."
    docker build --build-arg BUILD_VERSION="base" --build-arg BUILD_DATE="${BUILD_DATE}" -t "${TAG_NAME}:base" --force-rm --compress "${BUILD_PATH}"
	echo "Done."
}

# Check the hash of the files
check_hash() {
	checkVersion
	HASHFILE_PATH="${PWD}/quartus${VERSION}/local/files/"
	echo "Checking files integrity..."
	pushd "${HASHFILE_PATH}" > /dev/null || exit
	sha1sum -c "file.lst"
	popd  > /dev/null || exit
	echo "Done."
}

# Create a variant of the container with the specified version.
tag_variation() {
	docker tag "${1}:${VERSION}" "${1}:${2}"
	docker push "${1}:${2}"
}

# Publish Container to Registry
publish() {
	checkVersion
	echo "Publishing container..."
    docker push "${TAG_NAME}":"${VERSION}"
    if [ "${VERSION}" = "13.0" ]; then
    	tag_variation "${TAG_NAME}" "13.0sp1"
    elif [ "${VERSION}" = "13.1" ]; then
    	tag_variation "${TAG_NAME}" "mc"
    	tag_variation "${TAG_NAME}" "mc2"
    	tag_variation "${TAG_NAME}" "mcp"
    	tag_variation "${TAG_NAME}" "mist"
    	tag_variation "${TAG_NAME}" "neptuno"
    	tag_variation "${TAG_NAME}" "sidi"
    	tag_variation "${TAG_NAME}" "tc64v1"
    	tag_variation "${TAG_NAME}" "uareloaded"
    elif [ "${VERSION}" = "17.0" ]; then
    	tag_variation "${TAG_NAME}" "mister"
    elif [ "${VERSION}" = "17.1" ]; then
    	tag_variation "${TAG_NAME}" "mimic"
    	tag_variation "${TAG_NAME}" "atlas"
    elif [ "${VERSION}" = "18.1" ]; then
    	tag_variation "${TAG_NAME}" "tc64v2"
    	tag_variation "${TAG_NAME}" "pocket"
    elif [ "${VERSION}" = "21.1" ]; then
    	tag_variation "${TAG_NAME}" "21.1.1"
	elif [ "${VERSION}" = "22.1" ]; then
    	tag_variation "${TAG_NAME}" "22.1.1"
	elif [ "${VERSION}" = "23.1" ]; then
    	tag_variation "${TAG_NAME}" "23.1"
    fi
	echo "Done."
}

# Publish Container to GitHub Registry
publish_to_github() {
	checkVersion
	docker tag "${TAG_NAME}:${VERSION}" "${GIT_TAG_NAME}:${VERSION}"
	docker push "${GIT_TAG_NAME}:${VERSION}"
	echo "Publishing container to GitHub..."
    if [ "${VERSION}" = "13.0" ]; then
    	tag_variation "${TAG_NAME}" "13.0sp1"
    elif [ "${VERSION}" = "13.1" ]; then
    	tag_variation "${GIT_TAG_NAME}" "mc"
    	tag_variation "${GIT_TAG_NAME}" "mc2"
    	tag_variation "${GIT_TAG_NAME}" "mcp"
    	tag_variation "${GIT_TAG_NAME}" "mist"
    	tag_variation "${GIT_TAG_NAME}" "neptuno"
    	tag_variation "${GIT_TAG_NAME}" "sidi"
    	tag_variation "${GIT_TAG_NAME}" "tc64v1"
    	tag_variation "${GIT_TAG_NAME}" "uareloaded"
    elif [ "${VERSION}" = "17.0" ]; then
    	tag_variation "${GIT_TAG_NAME}" "mister"
    elif [ "${VERSION}" = "17.1" ]; then
    	tag_variation "${GIT_TAG_NAME}" "mimic"
    	tag_variation "${GIT_TAG_NAME}" "atlas"
    elif [ "${VERSION}" = "18.1" ]; then
    	tag_variation "${GIT_TAG_NAME}" "tc64v2"
    	tag_variation "${GIT_TAG_NAME}" "pocket"
    elif [ "${VERSION}" = "21.1" ]; then
    	tag_variation "${GIT_TAG_NAME}" "21.1.1"
<<<<<<< HEAD
    	tag_variation "${GIT_TAG_NAME}" "calypso"
=======
>>>>>>> 02a83d02
    elif [ "${VERSION}" = "22.1" ]; then
    	tag_variation "${GIT_TAG_NAME}" "22.1.1"
    	tag_variation "${GIT_TAG_NAME}" "calypso"
    elif [ "${VERSION}" = "23.1" ]; then
    	tag_variation "${GIT_TAG_NAME}" "23.1"
    fi
	echo "Done."
}

# Download the software from Intel CDN
download() {
	checkVersion
    echo "Starting download..."
	case $VERSION in
		"13.0")
			echo "Downloading v13.0.1.232sp1..."
			fileArray[0]="13.0sp1/232/ib_installers/QuartusSetupWeb-13.0.1.232.run"
			fileArray[1]="13.0sp1/232/ib_installers/cyclone_web-13.0.1.232.qdz"
			;;
		"13.1")
			echo "Downloading v13.1.0.162"
			fileArray[0]="13.1/162/ib_installers/QuartusSetupWeb-13.1.0.162.run"
			fileArray[1]="13.1/162/ib_installers/cyclone_web-13.1.0.162.qdz"
			fileArray[2]="13.1/162/ib_installers/cyclonev-13.1.0.162.qdz"
			fileArray[2]="13.1.4/182/update/QuartusSetup-13.1.4.182.run"
			;;
		"17.0")
			echo "Downloading v17.0.2.602"
			fileArray[0]="17.0std/595/ib_installers/QuartusLiteSetup-17.0.0.595-linux.run"
			fileArray[1]="17.0std/595/ib_installers/cyclone-17.0.0.595.qdz"
			fileArray[2]="17.0std/595/ib_installers/cyclonev-17.0.0.595.qdz"
			fileArray[3]="17.0std/595/ib_installers/cyclone10lp-17.0.0.595.qdz"
			fileArray[4]="17.0std/595/ib_installers/max10-17.0.0.595.qdz"
			fileArray[5]="17.0std.2/602/update/QuartusSetup-17.0.2.602-linux.run"
			;;
		"17.1")
			echo "Downloading v17.1.1.593"
			fileArray[0]="17.1std/590/ib_installers/QuartusLiteSetup-17.1.0.590-linux.run"
            fileArray[1]="17.1std/590/ib_installers/cyclone-17.1.0.590.qdz"
            fileArray[2]="17.1std/590/ib_installers/cyclonev-17.1.0.590.qdz"
            fileArray[3]="17.1std/590/ib_installers/cyclone10lp-17.1.0.590.qdz"
            fileArray[4]="17.1std/590/ib_installers/max10-17.1.0.590.qdz"
            fileArray[5]="17.1std.1/593/update/QuartusSetup-17.1.1.593-linux.run"
			;;
		"18.1")
			echo "Downloading v18.1.1.646"
			fileArray[0]="18.1std/625/ib_installers/QuartusLiteSetup-18.1.0.625-linux.run"
			fileArray[1]="18.1std/625/ib_installers/cyclone-18.1.0.625.qdz"
			fileArray[2]="18.1std/625/ib_installers/cyclonev-18.1.0.625.qdz"
			fileArray[3]="18.1std/625/ib_installers/cyclone10lp-18.1.0.625.qdz"
			fileArray[4]="18.1std/625/ib_installers/max10-18.1.0.625.qdz"
			fileArray[5]="18.1std.1/646/update/QuartusSetup-18.1.1.646-linux.run"
			;;
		"19.1")
			echo "Downloading v19.1.0.670"
			fileArray[0]="19.1std/670/ib_installers/QuartusLiteSetup-19.1.0.670-linux.run"
            fileArray[1]="19.1std/670/ib_installers/cyclone-19.1.0.670.qdz"
            fileArray[2]="19.1std/670/ib_installers/cyclonev-19.1.0.670.qdz"
            fileArray[3]="19.1std/670/ib_installers/cyclone10lp-19.1.0.670.qdz"
            fileArray[4]="19.1std/670/ib_installers/max10-19.1.0.670.qdz"
			;;
		"20.1")
			echo "Downloading v20.1.0.711"
			fileArray[0]="20.1std/711/ib_installers/QuartusLiteSetup-20.1.0.711-linux.run"
            fileArray[1]="20.1std/711/ib_installers/cyclone-20.1.0.711.qdz"
            fileArray[2]="20.1std/711/ib_installers/cyclonev-20.1.0.711.qdz"
            fileArray[3]="20.1std/711/ib_installers/cyclone10lp-20.1.0.711.qdz"
            fileArray[4]="20.1std/711/ib_installers/max10-20.1.0.711.qdz"
			;;
		"21.1")
			echo "Downloading v21.1.1.850"
			fileArray[0]="21.1std.1/850/ib_installers/QuartusLiteSetup-21.1.1.850-linux.run"
            fileArray[1]="21.1std.1/850/ib_installers/cyclone-21.1.1.850.qdz"
            fileArray[2]="21.1std.1/850/ib_installers/cyclone10lp-21.1.1.850.qdz"
            fileArray[3]="21.1std.1/850/ib_installers/cyclonev-21.1.1.850.qdz"
            fileArray[4]="21.1std.1/850/ib_installers/max10-21.1.1.850.qdz"
			;;
		"22.1")
			echo "Downloading v22.1std.2.922"			              
			fileArray[0]="22.1std.2/922/ib_installers/QuartusLiteSetup-22.1std.2.922-linux.run"
			fileArray[1]="22.1std.2/922/ib_installers/cyclone-22.1std.2.922.qdz"
			fileArray[2]="22.1std.2/922/ib_installers/cyclone10lp-22.1std.2.922.qdz"
			fileArray[3]="22.1std.2/922/ib_installers/cyclonev-22.1std.2.922.qdz"
			fileArray[4]="22.1std.2/922/ib_installers/max10-22.1std.2.922.qdz"
			;;
		"23.1")
			echo "Downloading v23.1std.991"			              
			fileArray[0]="23.1std/991/ib_installers/QuartusLiteSetup-23.1std.0.991-linux.run"
			fileArray[1]="23.1std/991/ib_installers/cyclone-23.1std.0.991.qdz"
			fileArray[2]="23.1std/991/ib_installers/cyclone10lp-23.1std.0.991.qdz"
			fileArray[3]="23.1std/991/ib_installers/cyclonev-23.1std.0.991.qdz"
			fileArray[4]="23.1std/991/ib_installers/max10-23.1std.0.991.qdz"
			;;
		*)   # Invalid option
			echo "Error: Invalid Version"
			exit
			;;
	esac
	if (( ${#fileArray[@]} )); then
		# Download the files
        for i in "${fileArray[@]}"
		do :
			echo "Checking file status for ${i##*/}..."
			if [ -f "quartus${VERSION}/local/files/${i##*/}" ]; then
				echo "-> Files already exists."
				while read LINE; do
					if [[ $LINE == *"${i##*/}"* ]]; then
                      echo "-> Checking Integrity"
                      pushd "quartus${VERSION}/local/files" > /dev/null || exit
                      hash_res=$(echo "${LINE}" | sha1sum -c -)
                      popd  > /dev/null || exit
                      if [[ $hash_res == *": OK"* ]]; then
						echo "[+] Integrity Check Passed"
					  else
						echo "[-] Integrity Check Failed"
						getfile "${INTEL_CDN}/${i}" "quartus${VERSION}/local/files/${i##*/}"
					  fi
                    fi
				done < "quartus${VERSION}/local/files/file.lst"
			else
				getfile "${INTEL_CDN}/${i}" "quartus${VERSION}/local/files/${i##*/}"
			fi
		done
    else
		echo "Oops, something went wrong..."
	fi
	echo "Operation Complete."
}

################################################################################
# Process the input options. Add options as needed.
################################################################################
# Get the options
while getopts ":lcpogdbv:h:" option; do
	case $option in
		v) # Set the Version
			VERSION=$OPTARG ;;
		d) # Download Quartus Lite files
			download
			exit
			;;
		b) # Build the Container with Remote Files
			build
			exit
			;;
		l) # Build the Container with Local Files
			build_local
			exit
			;;
		c) # Check local file hashes
			check_hash
			exit
			;;
		p) # Push the Container to the Registry
			publish
			exit
			;;
		g) # Push the Container to the GitHub Registry
			publish_to_github
			exit
			;;
		o) # Build Base OS Image
			build_base
			exit
			;;
		*) # Invalid option
			echo "Error: Invalid option"
			exit
			;;
	esac
done

<|MERGE_RESOLUTION|>--- conflicted
+++ resolved
@@ -167,10 +167,7 @@
     	tag_variation "${GIT_TAG_NAME}" "pocket"
     elif [ "${VERSION}" = "21.1" ]; then
     	tag_variation "${GIT_TAG_NAME}" "21.1.1"
-<<<<<<< HEAD
     	tag_variation "${GIT_TAG_NAME}" "calypso"
-=======
->>>>>>> 02a83d02
     elif [ "${VERSION}" = "22.1" ]; then
     	tag_variation "${GIT_TAG_NAME}" "22.1.1"
     	tag_variation "${GIT_TAG_NAME}" "calypso"
